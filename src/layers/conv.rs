use ndarray::{s, Array, Array3, Array4, ArrayD, ArrayViewD, Ix3};
<<<<<<< HEAD

use super::Layer;
=======
use serde::Serialize;

use super::{Layer, LayerJson};

#[derive(Clone, Serialize)]
>>>>>>> 15bc6a64
pub struct Convolution {
    kernel:      Array4<f32>,
    name:        String,
    input_shape: Vec<usize>,
}

impl Convolution {
    #[must_use]
    pub fn new(kernel: Array4<f32>, input_shape: Vec<usize>) -> Convolution {
        let (c_out, hf, wf, c_in) = kernel.dim();
        let name = format!("conv {}x{}x{}x{}", c_out, hf, wf, c_in);

        Convolution {
            kernel,
            name,
            input_shape,
        }
    }
}

impl Layer for Convolution {
<<<<<<< HEAD
=======
    fn box_clone(&self) -> Box<dyn Layer> {
        Box::new(self.clone())
    }
    
>>>>>>> 15bc6a64
    fn apply(&self, input: &ArrayViewD<f32>) -> ArrayD<f32> {
        // height, width, channels
        let input = input.clone().into_dimensionality::<Ix3>().unwrap();
        let (h, w, c) = input.dim();

        // output channels, kernel height, kernel width, input channels
        let (c_out, hf, wf, c_in) = self.kernel.dim();

        assert_eq!(c, c_in, "input channels must match");

        assert!(hf % 2 == 1, "height of the kernel must be an odd number");
        assert!(wf % 2 == 1, "width of the kernel must be an odd number");

        let window_dim = (hf, wf, c_in);
        let output_shape = (h - hf + 1, w - wf + 1);
        let mut output = Array3::zeros((output_shape.0, output_shape.1, c_out));

        for i in 0..c_out {
            let mut output_mut = output.slice_mut(s![.., .., i]);
            let kernel = self.kernel.slice(s![i, .., .., ..]);
            let values = input
                .windows(window_dim)
                .into_iter()
                .map(|w| (&w * &kernel).sum());
            let values = Array::from_iter(values)
                .into_shape(output_shape)
                .expect("Kernel result dimensions mismatch");
            output_mut.assign(&values);
        }
        output.into_dyn()
    }

    fn input_shape(&self) -> Vec<usize> {
        self.input_shape.clone()
    }

    fn name(&self) -> &str {
        &self.name
    }

    fn num_params(&self) -> usize {
        self.kernel.len()
    }

    fn num_muls(&self) -> usize {
        // output channels, kernel height, kernel width, input channels
        let (c_out, hf, wf, _) = self.kernel.dim();
<<<<<<< HEAD

        let output_shape = self.output_shape();

=======

        let output_shape = self.output_shape();

>>>>>>> 15bc6a64
        output_shape[0] * output_shape[1] * c_out * hf * wf
    }

    fn output_shape(&self) -> Vec<usize> {
        let input_shape = self.input_shape();

        let h = input_shape[0];
        let w = input_shape[1];
        let c = input_shape[2];

        // output channels, kernel height, kernel width, input channels
        let (c_out, hf, wf, c_in) = self.kernel.dim();

        assert_eq!(c, c_in, "input channels must match");

        assert!(hf % 2 == 1, "height of the kernel must be an odd number");
        assert!(wf % 2 == 1, "width of the kernel must be an odd number");

        vec![h - hf + 1, w - wf + 1, c_out]
<<<<<<< HEAD
=======
    }

    fn to_json(&self) -> LayerJson {
        LayerJson::Convolution {
            kernel:      self.kernel.clone().into(),
            input_shape: self.input_shape(),
        }
>>>>>>> 15bc6a64
    }
}

#[cfg(test)]
pub mod test {
    use super::*;

    #[test]
    fn test_small() {
        use ndarray::array;
        let input = array![
            [
                [0.51682377_f32],
                [-2.3552072],
                [-0.120499134],
                [2.3132505],
                [-3.470844]
            ],
            [[-1.1741579], [3.4295654], [-1.2318683], [-1.9749749], [
                -0.8161392
            ]],
            [[4.7562046], [-2.8918338], [2.308525], [2.6111293], [
                -1.0765815
            ]],
            [[-4.1224194], [3.022316], [-4.5339823], [4.2970715], [
                2.6773367
            ]],
            [[-4.289216], [-3.3795083], [-2.651745], [-1.1392272], [
                3.9378529
            ]]
        ];
        let kernel: Array4<f32> = array![
            [[1.0336475_f32], [-4.7104144], [-0.24099827]],
            [[4.626501], [-6.941688], [-2.3483157]],
            [[6.859131], [-2.4637365], [-3.9499497]]
        ]
        .into_shape((1, 3, 3, 1))
        .unwrap();
        let expected = array![
            [[15.940444], [-9.205237], [13.396301]],
            [[1.7727833], [-10.784569], [-48.952152]],
            [[-22.043327], [8.725433], [-97.68271]]
        ];

        let conv = Convolution::new(kernel, vec![1, 5, 5, 1]);

        let result = conv.apply(&input.into_dyn().view());

        let delta = result - &expected;
        let max_error = delta.into_iter().map(f32::abs).fold(0.0, f32::max);
        dbg!(max_error);
        assert!(max_error < 10.0 * f32::EPSILON);
    }

    #[test]
    fn conv_test() {
        use ndarray_rand::{rand::SeedableRng, rand_distr::Uniform, RandomExt};
        use rand::rngs::StdRng;
        // man of culture fixed randomness seed
        let seed = 694201337;
        let mut rng = StdRng::seed_from_u64(seed);

        let input = Array3::random_using((120, 80, 3), Uniform::<f32>::new(-5., 5.), &mut rng);
        let kernel = Array4::random_using((32, 5, 5, 3), Uniform::<f32>::new(-10., 10.), &mut rng);

        let conv = Convolution::new(kernel, vec![120, 80, 3]);

        let result = conv
            .apply(&input.into_dyn().view())
            .into_dimensionality::<Ix3>()
            .unwrap();

        assert_eq!(conv.output_shape(), vec![116, 76, 32]);

        let (dim_x, dim_y, dim_z) = result.dim();

        println!(
            "# of parameters: {}\n
    output dim: {}x{}x{}\n
    # of multiplications: {}
    {} output:\n
    {}",
            conv.num_params(),
            dim_x,
            dim_y,
            dim_z,
            conv.num_muls(),
            conv.name(),
            result
        );
    }
}<|MERGE_RESOLUTION|>--- conflicted
+++ resolved
@@ -1,14 +1,9 @@
 use ndarray::{s, Array, Array3, Array4, ArrayD, ArrayViewD, Ix3};
-<<<<<<< HEAD
-
-use super::Layer;
-=======
 use serde::Serialize;
 
 use super::{Layer, LayerJson};
 
 #[derive(Clone, Serialize)]
->>>>>>> 15bc6a64
 pub struct Convolution {
     kernel:      Array4<f32>,
     name:        String,
@@ -30,13 +25,10 @@
 }
 
 impl Layer for Convolution {
-<<<<<<< HEAD
-=======
     fn box_clone(&self) -> Box<dyn Layer> {
         Box::new(self.clone())
     }
     
->>>>>>> 15bc6a64
     fn apply(&self, input: &ArrayViewD<f32>) -> ArrayD<f32> {
         // height, width, channels
         let input = input.clone().into_dimensionality::<Ix3>().unwrap();
@@ -84,15 +76,9 @@
     fn num_muls(&self) -> usize {
         // output channels, kernel height, kernel width, input channels
         let (c_out, hf, wf, _) = self.kernel.dim();
-<<<<<<< HEAD
 
         let output_shape = self.output_shape();
 
-=======
-
-        let output_shape = self.output_shape();
-
->>>>>>> 15bc6a64
         output_shape[0] * output_shape[1] * c_out * hf * wf
     }
 
@@ -112,8 +98,6 @@
         assert!(wf % 2 == 1, "width of the kernel must be an odd number");
 
         vec![h - hf + 1, w - wf + 1, c_out]
-<<<<<<< HEAD
-=======
     }
 
     fn to_json(&self) -> LayerJson {
@@ -121,7 +105,6 @@
             kernel:      self.kernel.clone().into(),
             input_shape: self.input_shape(),
         }
->>>>>>> 15bc6a64
     }
 }
 
