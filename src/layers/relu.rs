#![warn(clippy::all, clippy::pedantic, clippy::cargo, clippy::nursery)]
use ndarray::{ArrayD, ArrayViewD};
<<<<<<< HEAD

use super::Layer;

=======
use serde::Serialize;

use super::{Layer, LayerJson};

#[derive(Clone, Serialize)]
>>>>>>> 15bc6a64
pub struct Relu {
    name:        String,
    input_shape: Vec<usize>,
}

impl Relu {
    #[must_use]
    pub fn new(input_shape: Vec<usize>) -> Self {
        Self {
            name: "relu".into(),
            input_shape,
        }
    }
}

impl Layer for Relu {
<<<<<<< HEAD
=======
    fn box_clone(&self) -> Box<dyn Layer> {
        Box::new(self.clone())
    }
>>>>>>> 15bc6a64
    fn apply(&self, input: &ArrayViewD<f32>) -> ArrayD<f32> {
        input.mapv(|x| f32::max(0.0, x))
    }

    fn name(&self) -> &str {
        &self.name
    }

    fn num_params(&self) -> usize {
        let mut params = 1;

        for i in self.input_shape() {
            params *= i;
        }

        params
    }

    fn num_muls(&self) -> usize {
        0
    }

    fn output_shape(&self) -> Vec<usize> {
        self.input_shape.clone()
    }

    fn input_shape(&self) -> Vec<usize> {
        self.input_shape.clone()
<<<<<<< HEAD
=======
    }

    fn to_json(&self) -> LayerJson {
        LayerJson::Relu {
            input_shape: self.input_shape(),
        }
>>>>>>> 15bc6a64
    }
}

#[cfg(test)]
pub mod test {
    use super::*;
    use ndarray::{arr1, arr3, Ix1, Ix3};

    // Array3 ReLU
    #[test]
    fn relu_test3() {
        let input = arr3(&[[[1.2, -4.3], [-2.1, 4.3]], [[5.2, 6.1], [7.6, -1.8]], [
            [9.3, 0.0],
            [1.2, 3.4],
        ]]);

        let relu = Relu::new(vec![3, 2, 2]);
<<<<<<< HEAD

        let output = relu.apply(&input.into_dyn().view());

=======

        let output = relu.apply(&input.into_dyn().view());

>>>>>>> 15bc6a64
        let n_params = relu.num_params();

        let n_multiplications = relu.num_muls();

        assert_eq!(
            output,
            arr3(&[[[1.2, 0.0], [0.0, 4.3]], [[5.2, 6.1], [7.6, 0.0]], [
                [9.3, 0.0],
                [1.2, 3.4],
            ]])
            .into_dyn()
        );

        let size: (usize, usize, usize) = (3, 2, 2);

        assert_eq!(
            &output.clone().into_dimensionality::<Ix3>().unwrap().dim(),
            &size
        );

        println!(
            "
        {} 
        # of parameters: {}
        output dim: {}x1
        # of ops: {}
        output:\n{}",
            relu.name(),
            n_params,
            n_params,
            n_multiplications,
            output
        );
    }

    // Array1 ReLU
    #[test]
    fn relu_test1() {
        let input = arr1(&[-4., -3.4, 6., 7., 1., -3.]).into_dyn();

        let relu = Relu::new(vec![6]);

        let output = relu.apply(&input.into_dyn().view());

        let n_params = relu.num_params();

        let n_multiplications = relu.num_muls();

        assert_eq!(output, arr1(&[0., 0., 6., 7., 1., 0.]).into_dyn());

        assert_eq!(
            output.clone().into_dimensionality::<Ix1>().unwrap().len(),
            6
        );

        println!(
            "
        {} 
        # of parameters: {}
        output dim: {}x1
        # of ops: {}
        output:\n{}",
            relu.name(),
            n_params,
            n_params,
            n_multiplications,
            output
        );
    }
}<|MERGE_RESOLUTION|>--- conflicted
+++ resolved
@@ -1,16 +1,10 @@
 #![warn(clippy::all, clippy::pedantic, clippy::cargo, clippy::nursery)]
 use ndarray::{ArrayD, ArrayViewD};
-<<<<<<< HEAD
-
-use super::Layer;
-
-=======
 use serde::Serialize;
 
 use super::{Layer, LayerJson};
 
 #[derive(Clone, Serialize)]
->>>>>>> 15bc6a64
 pub struct Relu {
     name:        String,
     input_shape: Vec<usize>,
@@ -27,12 +21,9 @@
 }
 
 impl Layer for Relu {
-<<<<<<< HEAD
-=======
     fn box_clone(&self) -> Box<dyn Layer> {
         Box::new(self.clone())
     }
->>>>>>> 15bc6a64
     fn apply(&self, input: &ArrayViewD<f32>) -> ArrayD<f32> {
         input.mapv(|x| f32::max(0.0, x))
     }
@@ -61,15 +52,12 @@
 
     fn input_shape(&self) -> Vec<usize> {
         self.input_shape.clone()
-<<<<<<< HEAD
-=======
     }
 
     fn to_json(&self) -> LayerJson {
         LayerJson::Relu {
             input_shape: self.input_shape(),
         }
->>>>>>> 15bc6a64
     }
 }
 
@@ -87,15 +75,9 @@
         ]]);
 
         let relu = Relu::new(vec![3, 2, 2]);
-<<<<<<< HEAD
 
         let output = relu.apply(&input.into_dyn().view());
 
-=======
-
-        let output = relu.apply(&input.into_dyn().view());
-
->>>>>>> 15bc6a64
         let n_params = relu.num_params();
 
         let n_multiplications = relu.num_muls();
