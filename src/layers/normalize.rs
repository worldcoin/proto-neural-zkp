--- conflicted
+++ resolved
@@ -1,31 +1,3 @@
-<<<<<<< HEAD
-use ndarray::{ArrayD, ArrayViewD};
-
-use super::Layer;
-
-pub struct Normalize {
-    name:        String,
-    input_shape: Vec<usize>,
-}
-
-impl Normalize {
-    #[must_use]
-    pub fn new(input_shape: Vec<usize>) -> Normalize {
-        Normalize {
-            name: "normalize".into(),
-            input_shape,
-        }
-    }
-}
-
-impl Layer for Normalize {
-    fn apply(&self, input: &ArrayViewD<f32>) -> ArrayD<f32> {
-        let input = input.clone().mapv(|x| x as i128);
-        let norm = f32::sqrt(input.mapv(|x| x.pow(2)).sum() as f32);
-        input.mapv(|x| x as f32 / norm).into_dyn()
-    }
-
-=======
 use super::LayerJson;
 use ndarray::{ArrayD, ArrayViewD};
 use serde::Serialize;
@@ -63,7 +35,6 @@
         self.input_shape.clone()
     }
 
->>>>>>> 15bc6a64
     fn name(&self) -> &str {
         &self.name
     }
@@ -86,15 +57,10 @@
         self.input_shape.clone()
     }
 
-<<<<<<< HEAD
-    fn input_shape(&self) -> Vec<usize> {
-        self.input_shape.clone()
-=======
     fn to_json(&self) -> LayerJson {
         LayerJson::Normalize {
             input_shape: self.input_shape(),
         }
->>>>>>> 15bc6a64
     }
 }
 
