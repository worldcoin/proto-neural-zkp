--- conflicted
+++ resolved
@@ -1,18 +1,3 @@
-<<<<<<< HEAD
-#[cfg(test)]
-pub mod test {
-    use crate::layers::{
-        conv::Convolution, flatten::Flatten, fully_connected::FullyConnected, maxpool::MaxPool,
-        normalize::Normalize, relu::Relu, Layer, NeuralNetwork,
-    };
-    use ndarray::{Array1, Array2, Array3, Array4, Ix3};
-    use ndarray_rand::{rand::SeedableRng, rand_distr::Uniform, RandomExt};
-    use rand::rngs::StdRng;
-    #[test]
-    fn old_neural_net() {
-        let seed = 694201337;
-        let mut rng = StdRng::seed_from_u64(seed);
-=======
 use crate::layers::{
     conv::Convolution, flatten::Flatten, fully_connected::FullyConnected, maxpool::MaxPool,
     normalize::Normalize, relu::Relu, NeuralNetwork,
@@ -20,49 +5,10 @@
 use ndarray::{Array1, Array2, Array4};
 use ndarray_rand::{rand::SeedableRng, rand_distr::Uniform, RandomExt};
 use rand::rngs::StdRng;
->>>>>>> 15bc6a64
 
 // TODO: add_layer! macro -> neural_net.add_layer(Box::new(layer: Layer))
 // TODO: rnd_Array(shape: Dim = D)
 
-<<<<<<< HEAD
-        let input = Array3::random_using((120, 80, 3), Uniform::<f32>::new(-5., 5.), &mut rng);
-
-        let kernel = Array4::random_using((32, 5, 5, 3), Uniform::<f32>::new(-10., 10.), &mut rng);
-
-        let conv = Convolution::new(kernel, vec![120, 80, 3]);
-
-        let n_multiplications = conv.num_muls();
-
-        let x = conv
-            .apply(&input.into_dyn().view())
-            .into_dimensionality::<Ix3>()
-            .unwrap();
-
-        let (dim_x, dim_y, dim_z) = &x.dim();
-
-        assert_eq!(&x.dim(), &(116, 76, 32));
-
-        println!(
-            "{} |  ({}, {}, {}) | {} |  {}",
-            conv.name(),
-            dim_x,
-            dim_y,
-            dim_z,
-            conv.num_params(),
-            n_multiplications
-        );
-
-        // max pooling
-        let maxpool = MaxPool::new(2, vec![116, 76, 32]);
-
-        let n_multiplications = maxpool.num_muls();
-
-        let x = maxpool
-            .apply(&x.into_dyn().view())
-            .into_dimensionality::<Ix3>()
-            .unwrap();
-=======
 pub fn create_neural_net() -> NeuralNetwork {
     let seed = 694201337;
     let mut rng = StdRng::seed_from_u64(seed);
@@ -74,33 +20,11 @@
     neural_net.add_layer(Box::new(Convolution::new(kernel, vec![120, 80, 3])));
 
     neural_net.add_layer(Box::new(MaxPool::new(2, vec![116, 76, 32])));
->>>>>>> 15bc6a64
 
     neural_net.add_layer(Box::new(Relu::new(vec![58, 38, 32])));
 
     let kernel = Array4::random_using((32, 5, 5, 32), Uniform::<f32>::new(-10., 10.), &mut rng);
 
-<<<<<<< HEAD
-        println!(
-            "{} |  ({}, {}, {}) | {} |  {}",
-            maxpool.name(),
-            dim_x,
-            dim_y,
-            dim_z,
-            maxpool.num_params(),
-            n_multiplications
-        );
-
-        // relu layer
-
-        let relu = Relu::new(vec![58, 38, 32]);
-
-        let n_params = relu.num_params();
-
-        let n_multiplications = relu.num_muls();
-
-        let x = relu.apply(&x.into_dyn().view());
-=======
     neural_net.add_layer(Box::new(Convolution::new(kernel, vec![58, 38, 32])));
 
     neural_net.add_layer(Box::new(MaxPool::new(2, vec![54, 34, 32])));
@@ -110,7 +34,6 @@
     let biases = Array1::random_using(1000, Uniform::<f32>::new(-10.0, 10.0), &mut rng);
     neural_net.add_layer(Box::new(FullyConnected::new(weights, biases)));
     neural_net.add_layer(Box::new(Relu::new(vec![1000])));
->>>>>>> 15bc6a64
 
     let weights = Array2::random_using((5, 1000), Uniform::<f32>::new(-10.0, 10.0), &mut rng);
     let biases = Array1::random_using(5, Uniform::<f32>::new(-10.0, 10.0), &mut rng);
@@ -118,20 +41,8 @@
     neural_net.add_layer(Box::new(FullyConnected::new(weights, biases)));
     neural_net.add_layer(Box::new(Normalize::new(vec![5])));
 
-<<<<<<< HEAD
-        println!(
-            "{} |  ({}, {}, {}) | {} |  {}",
-            relu.name(),
-            dim_x,
-            dim_y,
-            dim_z,
-            n_params,
-            n_multiplications
-        );
-=======
     neural_net
 }
->>>>>>> 15bc6a64
 
 pub fn log_nn_table() {
     println!(
@@ -141,42 +52,6 @@
     println!("{:-<77}", "");
 }
 
-<<<<<<< HEAD
-        // kernel
-        let f = Array4::random_using((32, 5, 5, 32), Uniform::<f32>::new(-10., 10.), &mut rng);
-
-        let conv = Convolution::new(f, vec![58, 38, 32]);
-
-        let x = conv
-            .apply(&x.into_dyn().view())
-            .into_dimensionality::<Ix3>()
-            .unwrap();
-
-        let (dim_x, dim_y, dim_z) = &x.dim();
-
-        assert_eq!(&x.dim(), &(54, 34, 32));
-
-        println!(
-            "{} |  ({}, {}, {}) | {} |  {}",
-            conv.name(),
-            dim_x,
-            dim_y,
-            dim_z,
-            n_params,
-            n_multiplications
-        );
-
-        // max pooling
-
-        let maxpool = MaxPool::new(2, vec![58, 38, 32]);
-
-        let n_multiplications = maxpool.num_muls();
-
-        let x = maxpool
-            .apply(&x.into_dyn().view())
-            .into_dimensionality::<Ix3>()
-            .unwrap();
-=======
 #[cfg(test)]
 pub mod tests {
     extern crate test;
@@ -190,210 +65,11 @@
     use ndarray::{ArcArray, Array1, Array2, Array3, Array4, Ix1, Ix2, Ix3, Ix4};
     use ndarray_rand::{rand::SeedableRng, rand_distr::Uniform, RandomExt};
     use rand::rngs::StdRng;
->>>>>>> 15bc6a64
 
     use std::fs;
     use test::Bencher;
 
     use super::log_nn_table;
-
-<<<<<<< HEAD
-        println!(
-            "{} |  ({}, {}, {}) | {} |  {}",
-            maxpool.name(),
-            dim_x,
-            dim_y,
-            dim_z,
-            n_params,
-            n_multiplications
-        );
-=======
-    #[test]
-    fn neural_net() {
-        // neural net layers:
-        // conv
-        // maxpool
-        // relu
-        // conv
-        // max pool
-        // relu
-        // flatten
-        // fully connected
-        // relu
-        // fully connected
-        // normalization
->>>>>>> 15bc6a64
-
-        let seed = 694201337;
-        let mut rng = StdRng::seed_from_u64(seed);
-
-<<<<<<< HEAD
-        let relu = Relu::new(vec![27, 17, 32]);
-
-        let n_params = relu.num_params();
-
-        let n_multiplications = relu.num_muls();
-
-        let x = relu
-            .apply(&x.into_dyn().view())
-            .into_dimensionality::<Ix3>()
-            .unwrap();
-
-        assert_eq!(&x.dim(), &(27, 17, 32));
-
-        println!(
-            "{} |  ({}, {}, {}) | {} |  {}",
-            relu.name(),
-            dim_x,
-            dim_y,
-            dim_z,
-            n_params,
-            n_multiplications
-        );
-=======
-        log_nn_table();
-
-        let input = Array3::random_using((120, 80, 3), Uniform::<f32>::new(-5., 5.), &mut rng);
-
-        let mut neural_net = NeuralNetwork::new();
-
-        let kernel = Array4::random_using((32, 5, 5, 3), Uniform::<f32>::new(-10., 10.), &mut rng);
->>>>>>> 15bc6a64
-
-        neural_net.add_layer(Box::new(Convolution::new(kernel, vec![120, 80, 3])));
-
-<<<<<<< HEAD
-        let flatten = Flatten::new(vec![27, 17, 32]);
-
-        let n_params = flatten.num_params();
-        let n_multiplications = flatten.num_muls();
-
-        let x = flatten.apply(&x.into_dyn().view());
-=======
-        neural_net.add_layer(Box::new(MaxPool::new(2, vec![116, 76, 32])));
->>>>>>> 15bc6a64
-
-        neural_net.add_layer(Box::new(Relu::new(vec![58, 38, 32])));
-
-<<<<<<< HEAD
-        println!(
-            "{} |  ({}x1) | {} |  {}",
-            flatten.name(),
-            x.len(),
-            n_params,
-            n_multiplications
-        );
-=======
-        let kernel = Array4::random_using((32, 5, 5, 32), Uniform::<f32>::new(-10., 10.), &mut rng);
->>>>>>> 15bc6a64
-
-        neural_net.add_layer(Box::new(Convolution::new(kernel, vec![58, 38, 32])));
-
-        neural_net.add_layer(Box::new(MaxPool::new(2, vec![54, 34, 32])));
-        neural_net.add_layer(Box::new(Relu::new(vec![27, 17, 32])));
-        neural_net.add_layer(Box::new(Flatten::new(vec![27, 17, 32])));
-        let weights =
-            Array2::random_using((1000, 14688), Uniform::<f32>::new(-10.0, 10.0), &mut rng);
-        let biases = Array1::random_using(1000, Uniform::<f32>::new(-10.0, 10.0), &mut rng);
-<<<<<<< HEAD
-
-        let fully_connected = FullyConnected::new(weights, biases);
-
-        let n_params = fully_connected.num_params();
-
-        let n_multiplications = fully_connected.num_muls();
-
-        let x = fully_connected.apply(&x.into_dyn().view());
-
-        println!(
-            "{} |  ({}x1) | {} |  {}",
-            fully_connected.name(),
-            x.len(),
-            n_params,
-            n_multiplications
-        );
-
-        // relu layer
-        let relu = Relu::new(vec![1000]);
-
-        let n_params = relu.num_params();
-
-        let n_multiplications = relu.num_muls();
-
-        let x = relu.apply(&x.into_dyn().view());
-        assert_eq!(x.len(), 1000);
-
-        println!(
-            "{} |  ({}) | {} |  {}",
-            relu.name(),
-            x.len(),
-            n_params,
-            n_multiplications
-        );
-
-        // fully connected
-=======
-        neural_net.add_layer(Box::new(FullyConnected::new(weights, biases)));
-        neural_net.add_layer(Box::new(Relu::new(vec![1000])));
->>>>>>> 15bc6a64
-
-        let weights = Array2::random_using((5, 1000), Uniform::<f32>::new(-10.0, 10.0), &mut rng);
-        let biases = Array1::random_using(5, Uniform::<f32>::new(-10.0, 10.0), &mut rng);
-
-<<<<<<< HEAD
-        let fully_connected = FullyConnected::new(weights, biases);
-
-        let n_params = fully_connected.num_params();
-
-        let n_multiplications = fully_connected.num_muls();
-
-        let x = fully_connected.apply(&x.into_dyn().view());
-
-        println!(
-            "{} |  ({}x1) | {} |  {} \n final output: \n{}",
-            fully_connected.name(),
-            x.len(),
-            n_params,
-            n_multiplications,
-            x
-        );
-
-        // normalization
-
-        let normalize = Normalize::new(vec![5]);
-
-        let x = normalize.apply(&x.into_dyn().view());
-
-        println!("final output (normalized):\n{}", x);
-=======
-        neural_net.add_layer(Box::new(FullyConnected::new(weights, biases)));
-        neural_net.add_layer(Box::new(Normalize::new(vec![5])));
-
-        let output = neural_net.apply(&input.into_dyn().view(), 3);
-
-        if output.is_some() {
-            println!("final output (normalized):\n{}", output.unwrap());
-        } else {
-            print!("Unsupported dimensionality of input Array");
-        }
-    }
-
-    #[bench]
-    fn bench_neural_net(b: &mut Bencher) {
-        log_nn_table();
-
-        let input_json =
-            fs::read_to_string("./src/json/initial.json").expect("Unable to read file");
-        let input = serde_json::from_str::<ArcArray<f32, Ix3>>(&input_json).unwrap();
-
-        let neural_net = deserialize_model_json("./src/json/model.json");
-
-        // Python Vanilla CNN implementation, run time: 0.8297840171150046 (average over
-        // 1000 runs on M1 Max Macbook Pro)
-        b.iter(|| neural_net.apply(&input.clone().into_dyn().view(), 3));
-        // cargo bench - 0.151693329s +- 0.002147193s - (about 5.5x faster)
->>>>>>> 15bc6a64
-    }
 
     #[test]
     fn neural_net() {
@@ -413,11 +89,7 @@
         let seed = 694201337;
         let mut rng = StdRng::seed_from_u64(seed);
 
-        println!(
-            "{:<20} | {:<15} | {:<15} | {:<15}",
-            "layer", "output shape", "#parameters", "#ops"
-        );
-        println!("{:-<77}", "");
+        log_nn_table();
 
         let input = Array3::random_using((120, 80, 3), Uniform::<f32>::new(-5., 5.), &mut rng);
 
@@ -458,4 +130,20 @@
             print!("Unsupported dimensionality of input Array");
         }
     }
+
+    #[bench]
+    fn bench_neural_net(b: &mut Bencher) {
+        log_nn_table();
+
+        let input_json =
+            fs::read_to_string("./src/json/initial.json").expect("Unable to read file");
+        let input = serde_json::from_str::<ArcArray<f32, Ix3>>(&input_json).unwrap();
+
+        let neural_net = deserialize_model_json("./src/json/model.json");
+
+        // Python Vanilla CNN implementation, run time: 0.8297840171150046 (average over
+        // 1000 runs on M1 Max Macbook Pro)
+        b.iter(|| neural_net.apply(&input.clone().into_dyn().view(), 3));
+        // cargo bench - 0.151693329s +- 0.002147193s - (about 5.5x faster)
+    }
 }